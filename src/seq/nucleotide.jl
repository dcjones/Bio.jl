--- conflicted
+++ resolved
@@ -85,347 +85,8 @@
 end
 
 
-<<<<<<< HEAD
-function show(io::IO, nt::DNANucleotide)
-    if nt == DNA_INVALID
-        write(io, "(Invalid DNA Nucleotide)")
-    else
-        write(io, convert(Char, nt))
-    end
-end
-
-
-function show(io::IO, nt::RNANucleotide)
-    if nt == RNA_INVALID
-        write(io, "(Invalid RNA Nucleotide)")
-    else
-        write(io, convert(Char, nt))
-    end
-end
-
-
-# A general purpose nucleotide sequence representation
-#
-# Nucleotide sequences are 2-bit encoded and packed into Uint64s. 'N's are
-# represented with an N mask BitArray. If the ns[i] bit is set, then the
-# sequence may have any nucleotide at that position and it must be ignored.
-#
-# Sequences are immutable by convention. Low-level functions will mutate the
-# underlying data, any user-facing function that does so should have `unsafe` in
-# the name. Immutability allows two sequences to share the same underlying data,
-# so that subsequences can be initialized without significant copying or
-# allocation.
-#
-type NucleotideSequence{T <: Nucleotide}
-    # 2-bit encoded sequence
-    data::Vector{Uint64}
-
-    # 'N' mask
-    ns::BitVector
-
-    # interval within `data` and `ns` defining the (sub)sequence
-    part::UnitRange{Int}
-
-    # Construct from raw components
-    function NucleotideSequence(data::Vector{Uint64}, ns::BitVector,
-                                part::UnitRange)
-        return new(data, ns, part)
-    end
-
-    # Construct a subsequence of another nucleotide sequence
-    function NucleotideSequence(other::NucleotideSequence, part::UnitRange)
-        start = other.part.start + part.start - 1
-        stop = start + length(part) - 1
-        if start < other.part.start || stop > other.part.stop
-            error("Invalid subsequence range")
-        end
-        return new(other.data, other.ns, part)
-    end
-
-    # Construct an empty sequence
-    function NucleotideSequence()
-        return new(zeros(Uint64, 0), BitVector(0), 1:0)
-    end
-
-    # Construct a sequence from a string
-    function NucleotideSequence(seq::String)
-        len = seq_data_len(length(seq))
-        data = zeros(Uint64, len)
-        ns = BitArray(length(seq))
-        fill!(ns, false)
-
-        j = start(seq)
-        idx = 1
-        @inbounds for i in 1:length(data)
-            shift = 0
-            while shift < 64 && !done(seq, j)
-                c, j = next(seq, j)
-                nt = convert(T, c)
-                if nt == nnucleotide(T)
-                    ns[idx] = true
-                else
-                    data[i] |= convert(Uint64, nt) << shift
-                end
-                idx += 1
-                shift += 2
-            end
-        end
-
-        return new(data, ns, 1:length(seq))
-    end
-end
-
-
-typealias DNASequence NucleotideSequence{DNANucleotide}
-typealias RNASequence NucleotideSequence{RNANucleotide}
-
-
-# Return the number of Uint64s needed to represent a sequence of length n
-function seq_data_len(n::Integer)
-    d, r = divrem(n, 32)
-    return d + (r > 0 ? 1 : 0)
-end
-
-
-# Convert from/to Strings
-function convert(::Type{DNASequence}, seq::String)
-    return DNASequence(seq)
-end
-
-
-function convert(::Type{RNASequence}, seq::String)
-    return RNASequence(seq)
-end
-
-
-function convert(::Type{String}, seq::NucleotideSequence)
-    return convert(String, [convert(Char, x) for x in seq])
-end
-
-
-# Convert between RNA and DNA
-function convert(::Type{RNASequence}, seq::DNASequence)
-    return RNASequence(seq.data, seq.ns, seq.part)
-end
-
-
-function convert(::Type{DNASequence}, seq::RNASequence)
-    return DNASequence(seq.data, seq.ns, seq.part)
-end
-
-
-# String decorator syntax to enable building sequence literals like:
-#     dna"ACGTACGT" and rna"ACGUACGU"
-macro dna_str(seq, flags...)
-    return DNASequence(seq)
-end
-
-macro rna_str(seq, flags...)
-    return RNASequence(seq)
-end
-
-
-function length(seq::NucleotideSequence)
-    return length(seq.part)
-end
-
-
-function endof(seq::NucleotideSequence)
-    return length(seq)
-end
-
-
-# Pretting printing of sequences.
-function show{T}(io::IO, seq::NucleotideSequence{T})
-
-    # don't show more than this many characters to avoid filling the screen
-    # with junk
-    const maxcount = 50
-
-    len = length(seq)
-    if len > maxcount
-        for nt in seq[1:div(maxcount, 2) - 1]
-            write(io, convert(Char, nt))
-        end
-        write(io, "…")
-        for nt in seq[(end - (div(maxcount, 2) - 1)):end]
-            write(io, convert(Char, nt))
-        end
-    else
-        for nt in seq
-            write(io, convert(Char, nt))
-        end
-    end
-
-    write(io, "  (", string(len), "nt ",
-          T == DNANucleotide ? "DNA" : "RNA", " sequence)")
-
-end
-
-
-# Get the nucleotide at position i, ignoring the N mask.
-function getnuc(T::Type, data::Vector{Uint64}, i::Integer)
-    d, r = divrem(i - 1, 32)
-    return convert(T, convert(Uint8, (data[d + 1] >>> (2*r)) & 0b11))
-end
-
-
-function getindex{T}(seq::NucleotideSequence{T}, i::Integer)
-    if i > length(seq) || i < 1
-        error(BoundsError())
-    end
-    i += seq.part.start - 1
-    if seq.ns[i]
-        return nnucleotide(T)
-    else
-        return getnuc(T, seq.data, i)
-    end
-end
-
-
-# Construct a subesequence
-function getindex{T}(seq::NucleotideSequence{T}, r::UnitRange)
-    return NucleotideSequence{T}(seq, r)
-end
-
-
-
-# Replace a NucleotideSequence's data with a copy, copying only what's needed.
-#
-# If a sequence's starting position within its data != 1, this function
-# will copy a subset of the data to align with sequences range and make start == 1.
-#
-# The user should never need to call this, as it has no outward effect on the
-# sequence, but it makes functions like mismatch easier and faster if can assume
-# a sequence is aligned with its data.
-#
-# If reorphan = true, copy the data regardless of the start position.
-#
-function orphan!{T}(seq::NucleotideSequence{T}, reorphan=false)
-    if !reorphan && seq.part.start == 1
-        return
-    end
-
-    data = zeros(Uint64, seq_data_len(length(seq)))
-    d0, r0 = divrem(seq.part.start - 1, 32)
-
-    h = 64 - 2*r0
-    k = 2*r0
-
-    j = d0 + 1
-    @inbounds for i in 1:length(data)
-        data[i] |= seq.data[j] >>> k
-
-        j += 1
-        if j > length(seq.data)
-            break
-        end
-
-        data[i] |= seq.data[j] << h
-    end
-
-    seq.data = data
-    seq.ns = seq.ns[seq.part.start:seq.part.stop]
-    seq.part = 1:length(seq.part)
-    return seq
-end
-
-
-# Copy a sequence.
-#
-# Unlike constructing subsequences with seq[a:b], this function actually copies
-# the underlying data. Since sequences are immutable, you should basically
-# never have to do this. It's useful only for low-level algorithms like
-# `reverse` which actually do make a copy and modify the copy in
-# place.
-function copy{T}(seq::NucleotideSequence{T})
-    return orphan!(NucleotideSequence{T}(seq.data, seq.ns, seq.part), true)
-end
-
-
-# Iterating throug nucleotide sequences
-# TODO: This can be made a lot faster.
-function start(seq::NucleotideSequence)
-    return seq.part.start - 1
-end
-
-
-function next{T}(seq::NucleotideSequence{T}, i)
-    nvalue, _ = next(seq.ns, i)
-    if nvalue
-        return (nnucleotide(T), i + 1)
-    else
-        return (getnuc(T, seq.data, i + 1), i + 1)
-    end
-end
-
-
-function done(seq::NucleotideSequence, i)
-    return i >= seq.part.stop
-end
-
-
-# Iterate through positions in the sequence with Ns
-#
-# This can be much faster than testing every position (seq.ns[i]) since
-# it can skip over 64 positions at time if they don't have 'N's.
-immutable SequenceNIterator
-    ns::BitVector
-    part::UnitRange{Int}
-end
-
-
-function npositions(seq::NucleotideSequence)
-    return SequenceNIterator(seq.ns, seq.part)
-end
-
-
-# Find the next N in the sequence starting at position i.
-#
-# Return any position past the end of the sequence if there are no more Ns.
-#
-function nextn(it::SequenceNIterator, i)
-    d, r = divrem(i - 1, 64)
-    while d < length(it.ns.chunks) && it.ns.chunks[d + 1] >>> r == 0 && d * 64 < it.part.stop
-        d += 1
-        r = 0
-    end
-
-    if d * 64 + r + 1 > it.part.stop
-        return d * 64 + r + 1
-    end
-
-    if d + 1 <= length(it.ns.chunks)
-        x = it.ns.chunks[d + 1] >>> r
-        while x & 0x1 == 0
-            x >>>= 1
-            r += 1
-        end
-    end
-
-    return d * 64 + r + 1
-end
-
-
-function start(it::SequenceNIterator)
-    return nextn(it, it.part.start)
-end
-
-
-function next(it::SequenceNIterator, i)
-    d, r = divrem(i - 1, 64)
-    next_i = nextn(it, i + 1)
-    return i + it.part.start - 1, next_i
-end
-
-
-function done(it::SequenceNIterator, i)
-    return i > it.part.stop
-end
-=======
 # Conversion to Char
 # ------------------
->>>>>>> f6ce2125
 
 const dna_to_char = ['A', 'C', 'G', 'T', 'N']
 convert(::Type{Char}, nt::DNANucleotide) = dna_to_char[convert(Uint8, nt) + 1]
