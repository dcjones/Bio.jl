--- conflicted
+++ resolved
@@ -371,18 +371,12 @@
 # -------------------------------------
 
 start(seq::AminoAcidSequence) = seq.part.start
-<<<<<<< HEAD
-
 
 function next(seq::AminoAcidSequence, i)
     aa = seq.data[i]
     return (aa, i + 1)
 end
 
-
-=======
-next(seq::AminoAcidSequence, i) = (seq.data[i], i+1)
->>>>>>> de004dd0
 done(seq::AminoAcidSequence, i) = (i > seq.part.stop)
 
 
